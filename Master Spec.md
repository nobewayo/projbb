--- conflicted
+++ resolved
@@ -4,10 +4,8 @@
 > Follow this spec by default. It encodes non-negotiables like **grid determinism** and **server authority**.
 > This document is **not set in stone**: if a human explicitly requests a change or a small tactical deviation is required, you may deviate **minimally**, must **comment** the deviation in code, and must **not** alter anything rendered inside the **grid window** unless told to.
 > **Maintenance:** Update this Master Spec whenever requirements shift so downstream documentation and implementations stay aligned.
-<<<<<<< HEAD
 > **Platform:** Local development and deployment automation are standardized on Debian/Ubuntu Linux; Windows workflows and tooling are unsupported.
-=======
->>>>>>> 28bb832e
+
 
 ---
 
